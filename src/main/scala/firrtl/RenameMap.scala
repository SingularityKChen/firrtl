--- conflicted
+++ resolved
@@ -118,10 +118,6 @@
     * @param renameMap
     * @return
     */
-<<<<<<< HEAD
-  def ++ (renameMap: RenameMap): RenameMap = RenameMap.create(underlying ++ renameMap.getUnderlying)
-=======
-  @deprecated("will be removed in 1.3", "1.2")
   def ++ (renameMap: RenameMap): RenameMap = {
     val newChained = if (chained.nonEmpty && renameMap.chained.nonEmpty) {
       Some(chained.get ++ renameMap.chained.get)
@@ -138,7 +134,6 @@
     ret.recordAll(underlying)
     ret
   }
->>>>>>> 21d5c808
 
   /** Returns the underlying map of rename information
     * @return
