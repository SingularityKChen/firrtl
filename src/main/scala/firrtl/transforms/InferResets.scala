// See LICENSE for license details.

package firrtl.transforms

import firrtl._
import firrtl.ir._
import firrtl.Mappers._
import firrtl.traversals.Foreachers._
import firrtl.annotations.{ReferenceTarget, TargetToken}
import firrtl.Utils.{toTarget, throwInternalError}
import firrtl.passes.{Pass, PassException, InferTypes}
import firrtl.graph.MutableDiGraph

import scala.collection.mutable
import scala.util.Try

object InferResets {
  @deprecated("This is no longer in use and will be removed", "1.3")
  final class DifferingDriverTypesException private (msg: String) extends PassException(msg)
  @deprecated("This is no longer in use and will be removed", "1.3")
  object DifferingDriverTypesException {
    def apply(target: ReferenceTarget, tpes: Seq[(Type, Seq[TypeDriver])]): DifferingDriverTypesException = {
      val xs = tpes.map { case (t, ds) => s"${ds.map(_.target().serialize).mkString(", ")} of type ${t.serialize}" }
      val msg = s"${target.serialize} driven with multiple types!" + xs.mkString("\n  ", "\n  ", "")
      new DifferingDriverTypesException(msg)
    }
  }

  final class InferResetsException private (msg: String) extends PassException(msg)
  object InferResetsException {
    private[InferResets] def apply(path: Seq[Node]): InferResetsException = {
      val ps = path.collect { case Var(t) => t.serialize }.mkString("\n    - ", "\n    - ", "")
      val msg = s"Reset-typed components connected to both AsyncReset and UInt<1>. Offending path:$ps"
      new InferResetsException(msg)
    }
  }

  /** Type hierarchy to represent the type of the thing driving a [[ResetType]] */
  private sealed trait ResetDriver
  // When a [[ResetType]] is driven by another ResetType, we track the target so that we can infer
  //   the same type as the driver
  private case class TargetDriver(target: ReferenceTarget) extends ResetDriver {
    override def toString: String = s"TargetDriver(${target.serialize})"
  }
  // When a [[ResetType]] is driven by something of type Bool or AsyncResetType, we keep track of it
  //   as a constraint on the type we should infer to be
  // We keep the target around (lazily) so that we can report errors
  private case class TypeDriver(tpe: Type, target: () => ReferenceTarget) extends ResetDriver {
    override def toString: String = s"TypeDriver(${tpe.serialize}, () => ?)"
  }
  // When a [[ResetType]] is invalidated, we record the InvalidDrive
  // If there are no types but invalid drivers, we default to BoolType
  private case object InvalidDriver extends ResetDriver {
    def defaultType: Type = Utils.BoolType
  }
<<<<<<< HEAD
  // When a [[ResetType]] is invalidated, we record the InvalidDrive
  // If there are no types but invalid drivers, we default to BoolType
  private case object InvalidDriver extends ResetDriver {
    def defaultType: Type = Utils.BoolType
=======

  // Private type hierarchy used as DiGraph nodes for type inference
  private sealed trait Node
  private case class Var(target: ReferenceTarget) extends Node {
    override def toString = target.serialize
  }
  private case class Typ(tpe: Type) extends Node {
    override def toString = tpe.serialize
>>>>>>> d44d3f8f
  }

  // Type hierarchy representing the path to a leaf type in an aggregate type structure
  // Used by this [[InferResets]] to pinpoint instances of [[ResetType]] and their inferred type
  private sealed trait TypeTree
  private case class BundleTree(fields: Map[String, TypeTree]) extends TypeTree
  private case class VectorTree(subType: TypeTree) extends TypeTree
  // TODO ensure is only AsyncResetType or BoolType
  private case class GroundTree(tpe: Type) extends TypeTree

  private object TypeTree {
    // Given groups of [[TargetToken]]s and Types corresponding to them, construct a [[TypeTree]]
    // that allows us to lookup the type of each leaf node in the aggregate structure
    // TODO make return Try[TypeTree]
    def fromTokens(tokens: (Seq[TargetToken], Type)*): TypeTree = tokens match {
      case Seq((Seq(), tpe)) => GroundTree(tpe)
      // VectorTree
      case (TargetToken.Index(_) +: _, _) +: _ =>
        // Vectors must all have the same type, so we only process Index 0
        // If the subtype is an aggregate, there can be multiple of each index
        val ts = tokens.collect { case (TargetToken.Index(0) +: tail, tpe) => (tail, tpe) }
        VectorTree(fromTokens(ts:_*))
      // BundleTree
      case (TargetToken.Field(_) +: _, _) +: _ =>
        val fields =
          tokens.groupBy { case (TargetToken.Field(n) +: t, _) => n }
                .mapValues { ts =>
                  fromTokens(ts.map { case (_ +: t, tpe) => (t, tpe) }:_*)
                }
        BundleTree(fields)
    }
  }
}

/** Infers the concrete type of [[ResetType]]s by their connections
  *
  * There are 3 cases
  * 1. An abstract reset driven by and/or driving only asynchronous resets will be inferred as
  *    asynchronous reset
  * 1. An abstract reset driven by and/or driving both asynchronous and synchronous resets will
  *    error
  * 1. Otherwise, the reset is inferred as synchronous (i.e. the abstract reset is only invalidated
  *    or is driven by or drives only synchronous resets)
  * @note This is a global inference because ports can be of type [[ResetType]]
  * @note This transform should be run before [[DedupModules]] so that similar Modules from
  *   generator languages like Chisel can infer differently
  */
// TODO should we error if a DefMemory is of type AsyncReset? In CheckTypes?
class InferResets extends Transform {
  def inputForm: CircuitForm = HighForm
  def outputForm: CircuitForm = HighForm

  import InferResets._

  // Collect all drivers for circuit elements of type ResetType
  private def analyze(c: Circuit): Map[ReferenceTarget, List[ResetDriver]] = {
<<<<<<< HEAD
    type DriverMap = mutable.HashMap[ReferenceTarget, List[ResetDriver]]
    def onMod(mod: DefModule): DriverMap = {
=======
    type DriverMap = mutable.HashMap[ReferenceTarget, mutable.ListBuffer[ResetDriver]]
    def onMod(types: DriverMap)(mod: DefModule): DriverMap = {
>>>>>>> d44d3f8f
      val instMap = mutable.Map[String, String]()
      // We need to convert submodule port targets into targets on the Module port itself
      def makeTarget(expr: Expression): ReferenceTarget = {
        val target = toTarget(c.main, mod.name)(expr)
        Utils.kind(expr) match {
          case InstanceKind =>
            val mod = instMap(target.ref)
            val port = target.component.head match {
              case TargetToken.Field(name) => name
              case bad => Utils.throwInternalError(s"Unexpected token $bad")
            }
            target.copy(module = mod, ref = port, component = target.component.tail)
          case _ => target
        }
      }
      def onStmt(map: DriverMap)(stmt: Statement): Unit = {
        // Mark driver of a ResetType leaf
        def markResetDriver(lhs: Expression, rhs: Expression): Unit = {
          val con = Utils.flow(lhs) match {
            case SinkFlow   if lhs.tpe == ResetType => Some((lhs, rhs))
            case SourceFlow if rhs.tpe == ResetType => Some((rhs, lhs))
            // If sink is not ResetType, do nothing
            case _                                  => None
          }
          con.foreach { case (loc, exp) =>
            val driver = exp.tpe match {
              case ResetType => TargetDriver(makeTarget(exp))
              case tpe       => TypeDriver(tpe, () => makeTarget(exp))
            }
<<<<<<< HEAD
            map(makeTarget(loc)) = driver :: Nil
=======
            map.getOrElseUpdate(makeTarget(loc), mutable.ListBuffer()) += driver
>>>>>>> d44d3f8f
          }
        }
        stmt match {
          // TODO
          //  - Each connect duplicates a bunch of code from ExpandConnects, could be cleaner
          //  - The full create_exps duplication is inefficient, there has to be a better way
          case Connect(_, lhs, rhs) =>
            val locs = Utils.create_exps(lhs)
            val exps = Utils.create_exps(rhs)
            for ((loc, exp) <- locs.zip(exps)) {
              markResetDriver(loc, exp)
            }
          case PartialConnect(_, lhs, rhs) =>
            val points = Utils.get_valid_points(lhs.tpe, rhs.tpe, Default, Default)
            val locs = Utils.create_exps(lhs)
            val exps = Utils.create_exps(rhs)
            for ((i, j) <- points) {
              markResetDriver(locs(i), exps(j))
            }
          case IsInvalid(_, lhs) =>
            val exprs = Utils.create_exps(lhs)
            for (expr <- exprs) {
              // Ignore leaves that are not of type ResetType
              // Unlike in markResetDriver, flow is irrelevant for invalidation
              if (expr.tpe == ResetType) {
                val target = makeTarget(expr)
<<<<<<< HEAD
                map(target) = InvalidDriver :: Nil
=======
                map.getOrElseUpdate(target, mutable.ListBuffer()) += InvalidDriver
>>>>>>> d44d3f8f
              }
            }
          case WDefInstance(_, inst, module, _) =>
            instMap += (inst -> module)
          case Conditionally(_, _, con, alt) =>
            val conMap = new DriverMap
            val altMap = new DriverMap
            onStmt(conMap)(con)
            onStmt(altMap)(alt)
<<<<<<< HEAD
            // Default to outerscope if not found on either side
            val conLookup = conMap.orElse(map).lift
            val altLookup = altMap.orElse(map).lift
            for (key <- conMap.keys ++ altMap.keys) {
              val values = conLookup(key).getOrElse(Nil) ++ altLookup(key).getOrElse(Nil)
              map(key) = values
=======
            for (key <- conMap.keys ++ altMap.keys) {
              val ds = map.getOrElseUpdate(key, mutable.ListBuffer())
              conMap.get(key).foreach(ds ++= _)
              altMap.get(key).foreach(ds ++= _)
>>>>>>> d44d3f8f
            }
          case other => other.foreach(onStmt(map))
        }
      }
      mod.foreach(onStmt(types))
      types
    }
    val res = new DriverMap
    c.modules.foreach(m => onMod(res)(m))
    res.mapValues(_.toList).toMap
  }

  /** Determine the type driving a given ResetType
    *
    * This is implemented as a graph traversal. Every type constraint is a forwards and backwards
    * edge between the two components (where one of the components can be Bool or AsyncReset). Then,
    * types are inferred by determining all of the nodes that are reachable from Bool and AsyncReset
    * respectively. As an optimization, we actually only need to check reachability from one, since
    * nodes that are not reachable from the one are either reachable from the other or reachable
    * from neither. If unreachable, then the component must only be connected to invalidated
    * components of type Reset, thus we can arbitrarily choose which reset to infer it to. As an
    * optimization, we have edges from components back to Bool and AsyncReset which allows us to
    * check if any node is erroneously constrained to be both by simply checking if Bool is
    * reachable from AsyncReset.
    */
  private def resolve(map: Map[ReferenceTarget, List[ResetDriver]]): Try[Map[ReferenceTarget, Type]] = {
<<<<<<< HEAD
    val res = mutable.Map[ReferenceTarget, Type]()
    val errors = new Errors
    def rec(target: ReferenceTarget): Type = {
      res.getOrElseUpdate(target, {
        val drivers = map.getOrElse(target, Nil)
        val tpes = drivers.flatMap {
          case TargetDriver(t) => Some(TypeDriver(rec(t), () => t))
          case td: TypeDriver  => Some(td)
          case InvalidDriver   => None
        }.groupBy(_.tpe)
        tpes.keys.size match {
          // This can occur if something of type Reset has no driver
          case 0 => InvalidDriver.defaultType
          case 1 => tpes.keys.head
          case _ =>
            // Multiple types of driver!
            errors.append(DifferingDriverTypesException(target, tpes.toSeq))
            tpes.keys.head
        }
      })
    }
    for ((target, _) <- map) {
      rec(target)
=======
    val graph = new MutableDiGraph[Node]
    val asyncNode = Typ(AsyncResetType)
    val syncNode  = Typ(Utils.BoolType)
    for ((target, drivers) <- map) {
      val v = Var(target)
      drivers.foreach {
        case TargetDriver(t) =>
          val u = Var(t)
          graph.addPairWithEdge(v, u)
          graph.addPairWithEdge(u, v)
        case TypeDriver(tpe, _) =>
          // Use nodes we already made, saves memory
          val u = tpe match {
            case AsyncResetType => asyncNode
            case Utils.BoolType => syncNode
            case other          => throwInternalError(s"Shouldn't have $other here")
          }
          graph.addPairWithEdge(u, v)
          // This backwards edge allows us to check for nodes that infer to both at the same time we
          // do the actual inference, the check is simply if syncNode is reachable from asyncNode
          graph.addPairWithEdge(v, u)
        case InvalidDriver =>
          graph.addVertex(v)   // Must be in the graph or won't be inferred
      }
>>>>>>> d44d3f8f
    }
    val async = graph.reachableFrom(asyncNode)
    val sync = graph.getVertices -- async
    Try {
      (async, sync) match {
        case (a, _) if a.contains(syncNode) => throw InferResetsException(graph.path(asyncNode, syncNode))
        case (a, s) =>
          (a.view.collect { case Var(t) => t -> asyncNode.tpe } ++
           s.view.collect { case Var(t) => t -> syncNode.tpe  }).toMap
      }
    }
  }

  private def fixupType(tpe: Type, tree: TypeTree): Type = (tpe, tree) match {
    case (BundleType(fields), BundleTree(map)) =>
      val fieldsx =
        fields.map(f => map.get(f.name) match {
          case Some(t) => f.copy(tpe = fixupType(f.tpe, t))
          case None => f
        })
      BundleType(fieldsx)
    case (VectorType(vtpe, size), VectorTree(t)) =>
      VectorType(fixupType(vtpe, t), size)
    case (_, GroundTree(t)) => t
    case x => throw new Exception(s"Error! Unexpected pair $x")
  }

  // Assumes all ReferenceTargets are in the same module
  private def makeDeclMap(map: Map[ReferenceTarget, Type]): Map[String, TypeTree] =
    map.groupBy(_._1.ref).mapValues { ts =>
      TypeTree.fromTokens(ts.toSeq.map { case (target, tpe) => (target.component, tpe) }:_*)
    }

  private def implPort(map: Map[String, TypeTree])(port: Port): Port =
    map.get(port.name)
       .map(tree => port.copy(tpe = fixupType(port.tpe, tree)))
       .getOrElse(port)
  private def implStmt(map: Map[String, TypeTree])(stmt: Statement): Statement =
    stmt.map(implStmt(map)) match {
      case decl: IsDeclaration if map.contains(decl.name) =>
        val tree = map(decl.name)
        decl match {
          case reg: DefRegister => reg.copy(tpe = fixupType(reg.tpe, tree))
          case wire: DefWire => wire.copy(tpe = fixupType(wire.tpe, tree))
          // TODO Can this really happen?
          case mem: DefMemory => mem.copy(dataType = fixupType(mem.dataType, tree))
          case other => other
        }
      case other => other
    }

  private def implement(c: Circuit, map: Map[ReferenceTarget, Type]): Circuit = {
    val modMaps = map.groupBy(_._1.module)
    def onMod(mod: DefModule): DefModule = {
      modMaps.get(mod.name).map { tmap =>
        val declMap = makeDeclMap(tmap)
        mod.map(implPort(declMap)).map(implStmt(declMap))
      }.getOrElse(mod)
    }
    c.map(onMod)
  }

  private def fixupPasses: Seq[Pass] = Seq(
    InferTypes
  )

  def execute(state: CircuitState): CircuitState = {
    val c = state.circuit
    val analysis = analyze(c)
    val inferred = resolve(analysis)
    val result = inferred.map(m => implement(c, m)).get
    val fixedup = fixupPasses.foldLeft(result)((c, p) => p.run(c))
    state.copy(circuit = fixedup)
  }
}<|MERGE_RESOLUTION|>--- conflicted
+++ resolved
@@ -53,12 +53,6 @@
   private case object InvalidDriver extends ResetDriver {
     def defaultType: Type = Utils.BoolType
   }
-<<<<<<< HEAD
-  // When a [[ResetType]] is invalidated, we record the InvalidDrive
-  // If there are no types but invalid drivers, we default to BoolType
-  private case object InvalidDriver extends ResetDriver {
-    def defaultType: Type = Utils.BoolType
-=======
 
   // Private type hierarchy used as DiGraph nodes for type inference
   private sealed trait Node
@@ -67,7 +61,6 @@
   }
   private case class Typ(tpe: Type) extends Node {
     override def toString = tpe.serialize
->>>>>>> d44d3f8f
   }
 
   // Type hierarchy representing the path to a leaf type in an aggregate type structure
@@ -124,13 +117,8 @@
 
   // Collect all drivers for circuit elements of type ResetType
   private def analyze(c: Circuit): Map[ReferenceTarget, List[ResetDriver]] = {
-<<<<<<< HEAD
-    type DriverMap = mutable.HashMap[ReferenceTarget, List[ResetDriver]]
-    def onMod(mod: DefModule): DriverMap = {
-=======
     type DriverMap = mutable.HashMap[ReferenceTarget, mutable.ListBuffer[ResetDriver]]
     def onMod(types: DriverMap)(mod: DefModule): DriverMap = {
->>>>>>> d44d3f8f
       val instMap = mutable.Map[String, String]()
       // We need to convert submodule port targets into targets on the Module port itself
       def makeTarget(expr: Expression): ReferenceTarget = {
@@ -160,11 +148,7 @@
               case ResetType => TargetDriver(makeTarget(exp))
               case tpe       => TypeDriver(tpe, () => makeTarget(exp))
             }
-<<<<<<< HEAD
-            map(makeTarget(loc)) = driver :: Nil
-=======
             map.getOrElseUpdate(makeTarget(loc), mutable.ListBuffer()) += driver
->>>>>>> d44d3f8f
           }
         }
         stmt match {
@@ -191,11 +175,7 @@
               // Unlike in markResetDriver, flow is irrelevant for invalidation
               if (expr.tpe == ResetType) {
                 val target = makeTarget(expr)
-<<<<<<< HEAD
-                map(target) = InvalidDriver :: Nil
-=======
                 map.getOrElseUpdate(target, mutable.ListBuffer()) += InvalidDriver
->>>>>>> d44d3f8f
               }
             }
           case WDefInstance(_, inst, module, _) =>
@@ -205,19 +185,10 @@
             val altMap = new DriverMap
             onStmt(conMap)(con)
             onStmt(altMap)(alt)
-<<<<<<< HEAD
-            // Default to outerscope if not found on either side
-            val conLookup = conMap.orElse(map).lift
-            val altLookup = altMap.orElse(map).lift
-            for (key <- conMap.keys ++ altMap.keys) {
-              val values = conLookup(key).getOrElse(Nil) ++ altLookup(key).getOrElse(Nil)
-              map(key) = values
-=======
             for (key <- conMap.keys ++ altMap.keys) {
               val ds = map.getOrElseUpdate(key, mutable.ListBuffer())
               conMap.get(key).foreach(ds ++= _)
               altMap.get(key).foreach(ds ++= _)
->>>>>>> d44d3f8f
             }
           case other => other.foreach(onStmt(map))
         }
@@ -244,31 +215,6 @@
     * reachable from AsyncReset.
     */
   private def resolve(map: Map[ReferenceTarget, List[ResetDriver]]): Try[Map[ReferenceTarget, Type]] = {
-<<<<<<< HEAD
-    val res = mutable.Map[ReferenceTarget, Type]()
-    val errors = new Errors
-    def rec(target: ReferenceTarget): Type = {
-      res.getOrElseUpdate(target, {
-        val drivers = map.getOrElse(target, Nil)
-        val tpes = drivers.flatMap {
-          case TargetDriver(t) => Some(TypeDriver(rec(t), () => t))
-          case td: TypeDriver  => Some(td)
-          case InvalidDriver   => None
-        }.groupBy(_.tpe)
-        tpes.keys.size match {
-          // This can occur if something of type Reset has no driver
-          case 0 => InvalidDriver.defaultType
-          case 1 => tpes.keys.head
-          case _ =>
-            // Multiple types of driver!
-            errors.append(DifferingDriverTypesException(target, tpes.toSeq))
-            tpes.keys.head
-        }
-      })
-    }
-    for ((target, _) <- map) {
-      rec(target)
-=======
     val graph = new MutableDiGraph[Node]
     val asyncNode = Typ(AsyncResetType)
     val syncNode  = Typ(Utils.BoolType)
@@ -293,7 +239,6 @@
         case InvalidDriver =>
           graph.addVertex(v)   // Must be in the graph or won't be inferred
       }
->>>>>>> d44d3f8f
     }
     val async = graph.reachableFrom(asyncNode)
     val sync = graph.getVertices -- async
